--- conflicted
+++ resolved
@@ -6,12 +6,9 @@
   low_resource: True
   prompt_template: '[INST] {} [/INST] '
   ckpt: './model_checkpoints/pretrained_minigpt4_llama2_7b.pth'
-<<<<<<< HEAD
   dola_decoding: False
   early_exit_layers: [2,4,6,32]
-=======
   # early_exit_layers: [2,4,6,32]
->>>>>>> 2f43cffc
 
 datasets:
   cc_sbu_align:
